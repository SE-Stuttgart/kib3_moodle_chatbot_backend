--- conflicted
+++ resolved
@@ -118,21 +118,12 @@
     def inform_help(self):
         return[("""Hier ist eine Liste von Dingen, nach denen du mich fragen kannst:
                <ul>
-<<<<<<< HEAD
                 <li><b>Was du als nächstes lernen kannst </b><br> (z.B. \"Was kann ich als nächstes lernen?\")</li>
                 <li><b>Weitermachen mit einem offenen Abschnitt </b><br> (z.B. \"Abschnitt fertig machen\")</li>
                 <li><b>Was du wiederholen kannst </b><br>(z.B. \"Ich will Quizze wiederholen\")</li>
                 <li><b>Welche Badges du als nächstes bekommen kannst </b><br>(z.B. \"Was sind die Voraussetzungen für den nächsten Badge?\")</li>
                 <li><b>Wie weit du im Kurs bist </b><br>(z.B. \"Wie viel fehlt noch im Kurs?\")</li>
                 <li><b>Nach Inhalten suchen </b><br>(z.B. \"Wo finde ich Informationen zu Regression?\")</li>
-=======
-                <li>Was du als nächstes lernen kannst <br> (z.B. \"Was kann ich als nächstes lernen?\")</li>
-                <li>Weitermachen mit einem offenen Abschnitt <br> (z.B. \"Abschnitt fertig machen\")</li>
-                <li>Was du wiederholen willst <br>(z.B. \"Ich will Quizze wiederholen\")</li>
-                <li>Welche Badges du als nächstes bekommen kannst <br>(z.B. \"Was sind die Voraussetzungen für den nächsten Badge?\")</li>
-                <li>Wie weit du im Kurs bist <br>(z.B. \"Wie viel fehlt noch im Kurs?\")</li>
-                <li>Nach Inhalten suchen <br>(z.B. \"Wo finde ich Informationen zu Regression?\")</li>
->>>>>>> 3e3ef770
                </ul>""", [])]
 
     def generate_welcomemsg(self, sys_act: SysAct):
