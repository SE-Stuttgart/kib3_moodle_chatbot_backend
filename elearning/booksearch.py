import os
from pathlib import Path
from typing import Dict, List
import fitz
import re
from collections import namedtuple


from sqlalchemy.orm.session import sessionmaker
from elearning.moodledb import MCourseModule, MModule
from elearning.moodledb import MBookChapter, MBook, Base, connect_to_moodle_db, Session, MFile

# TODO maybe pre-extract text or multi-thread for better performance
PdfSearchResult = namedtuple("PdfSearchResult", ('pdfFilename', 'pageNumber', 'pageText'))


def get_all_pdf_files(session: Session) -> Dict[str, str]:
    """ get list of all pdf files from moodle database.
    Returns: Dict with
        * filename (without .pdf ending)
        * filepath (to access file on disk)
    """
    file_path_map = {}
    pdf_file_list = session.query(MFile).filter(MFile.mimetype=='application/pdf').all()
    for file in pdf_file_list:
        file_path_map[file.filename.rstrip(".pdf").lower()] = file.get_server_file_path()
    return file_path_map

def search_text_in_pdf(searchTerm: str, pdfFilename: str) -> List[PdfSearchResult]:
    """ search specific pdf file for search term """
    results = []
    pdfdoc = fitz.open(pdfFilename)
    for page in pdfdoc:
<<<<<<< HEAD
        text = page.get_text().lower() # extract page text
        if len(re.findall(searchTerm.lower(), text)):
=======
        text = page.get_text() # extract page text
        if len(re.findall(searchTerm, text, re.IGNORECASE)):
>>>>>>> 4f830395
            # TODO: later add fuzzy matching
            results.append(PdfSearchResult(pdfFilename=pdfFilename, pageNumber=page.number+1, pageText=text))
    return results

def _delete_non_pdf_files(session: Session):
    """ cleanup for local adviser copies, do not use on server """
    file_path_map = get_all_pdf_files()
    pdf_file_list = set([file_path_map[filename].split("/")[-1] for filename in file_path_map])
    # remove non-pdf files
    for file in Path("resources/moodledata/").rglob("*"):
        if not file.is_file():
            continue
        if not file.name in pdf_file_list:
            os.remove(file.absolute()) # file.name
    # remove empty subdirectories
    for directory in Path("resources/moodledata/").rglob("*"):
        if not directory.is_dir():
            continue
        if len(os.listdir(directory)) == 0:
            os.rmdir(directory)
    # remove empty directories
    for directory in Path("resources/moodledata/").rglob("*"):
        if not directory.is_dir():
            continue
        if len(os.listdir(directory)) == 0:
            os.rmdir(directory)



def get_book_links(session: Session, searchTerm: str) -> List[str]:
    """
    This is probably the only function you care about from this file.
    Returns:
        Links to moodle book chapters matching the search term by looking through the accompanying PDF and matching page numbers between both
    """
    # session.expire_all()
    links = []
    
    # get a list of all pdf names and their locations
    file_path_map = get_all_pdf_files(session)
    file_names = set(file_path_map.keys())

    # get a list of all books
    books = session.query(MBook).all()
    
    # get the book module type id
    book_type_id = session.query(MModule).filter(MModule.name=="book").first().id

    for book in books:
        # see if we have a PDF matching the book's name
        normalized_book_name = book.name.lower().replace("der", "").replace("die", "").replace("das", "").replace("(buch)", "").strip()
        if normalized_book_name in file_names:
            # look for searchTerm in the PDF associated with the current book
            search_results = search_text_in_pdf(searchTerm, file_path_map[normalized_book_name]) 
            if len(search_results) == 0:
                continue # no results
            
            # find corresponding course module
            course_module = session.query(MCourseModule).filter(MCourseModule._type_id==book_type_id, MCourseModule.instance==book.id).first()

            # generate links for the search results pointing to corresponding book chapter
            for result in search_results:
                # find book chapter with page number of search result in PDF
                chapter = session.query(MBookChapter).filter(MBookChapter._bookid==book.id, MBookChapter.pagenum==result.pageNumber).first()
                # create link to chapter
                links.append(f"http://localhost/moodle/mod/book/view.php?id={course_module.id}&chapterid={chapter.id}")
    return links

if __name__ == "__main__":
    # connect to database
    engine, conn = connect_to_moodle_db()
    Session = sessionmaker()
    Session.configure(bind=engine)
    Base.metadata.create_all(engine)
    with Session() as session:
        _delete_non_pdf_files(session) # cleanup
        get_book_links(session, "Zusammenhang")
    conn.close()
    <|MERGE_RESOLUTION|>--- conflicted
+++ resolved
@@ -31,13 +31,8 @@
     results = []
     pdfdoc = fitz.open(pdfFilename)
     for page in pdfdoc:
-<<<<<<< HEAD
-        text = page.get_text().lower() # extract page text
-        if len(re.findall(searchTerm.lower(), text)):
-=======
         text = page.get_text() # extract page text
         if len(re.findall(searchTerm, text, re.IGNORECASE)):
->>>>>>> 4f830395
             # TODO: later add fuzzy matching
             results.append(PdfSearchResult(pdfFilename=pdfFilename, pageNumber=page.number+1, pageText=text))
     return results
